--- conflicted
+++ resolved
@@ -69,14 +69,6 @@
     "functionOnIndexer3": "[concat(json('[]')[0], 's')]",
     "singleQuote": "'",
     "myPropertyName": "[format('{0}foo{1}', variables('singleQuote'), variables('singleQuote'))]",
-<<<<<<< HEAD
-    "subscription": "foo-id",
-    "subId": "[subscription().id]",
-    "myRg": "[if(json('true'), concat('1', '-rg'), 'foo-rg')]",
-    "add": "[add(1, 2)]",
-    "myAddition": "[if(equals(variables('add'), 3), concat('answer', concat('is', sub(add(3, 1), add(0, 1)))), 'false')]",
-    "myOtherAddition": "[if(equals(variables('add'), 4), 'true', if(equals(variables('add'), add(add(0, 1), add(0, add(1, 1)))), concat('answer', concat('is', sub(add(3, 1), add(0, 1)))), 'false'))]"
-=======
     "previousEmitLimit": [
       "[concat('s')]",
       "[format('{0}', 4)]",
@@ -90,7 +82,6 @@
         }
       }
     ]
->>>>>>> a766243e
   },
   "resources": [],
   "outputs": {}
