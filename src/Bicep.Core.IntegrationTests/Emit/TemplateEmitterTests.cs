--- conflicted
+++ resolved
@@ -142,7 +142,6 @@
             result.Diagnostics.Should().NotBeEmpty();
         }
 
-<<<<<<< HEAD
         [DataTestMethod]
         [DataRow("\n")]
         [DataRow("\r\n")]
@@ -164,10 +163,7 @@
             template!.SelectToken("$.variables.multiline")!.Should().DeepEqual(expected);
         }
 
-        private EmitResult EmitTemplate(SyntaxTreeGrouping syntaxTreeGrouping, string filePath)
-=======
         private EmitResult EmitTemplate(SyntaxTreeGrouping syntaxTreeGrouping, string filePath, string assemblyFileVersion)
->>>>>>> e0e0c4c6
         {
             var compilation = new Compilation(TestResourceTypeProvider.Create(), syntaxTreeGrouping);
             var emitter = new TemplateEmitter(compilation.GetEntrypointSemanticModel(), assemblyFileVersion);
